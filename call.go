/*
 *
 * Copyright 2014, Google Inc.
 * All rights reserved.
 *
 * Redistribution and use in source and binary forms, with or without
 * modification, are permitted provided that the following conditions are
 * met:
 *
 *     * Redistributions of source code must retain the above copyright
 * notice, this list of conditions and the following disclaimer.
 *     * Redistributions in binary form must reproduce the above
 * copyright notice, this list of conditions and the following disclaimer
 * in the documentation and/or other materials provided with the
 * distribution.
 *     * Neither the name of Google Inc. nor the names of its
 * contributors may be used to endorse or promote products derived from
 * this software without specific prior written permission.
 *
 * THIS SOFTWARE IS PROVIDED BY THE COPYRIGHT HOLDERS AND CONTRIBUTORS
 * "AS IS" AND ANY EXPRESS OR IMPLIED WARRANTIES, INCLUDING, BUT NOT
 * LIMITED TO, THE IMPLIED WARRANTIES OF MERCHANTABILITY AND FITNESS FOR
 * A PARTICULAR PURPOSE ARE DISCLAIMED. IN NO EVENT SHALL THE COPYRIGHT
 * OWNER OR CONTRIBUTORS BE LIABLE FOR ANY DIRECT, INDIRECT, INCIDENTAL,
 * SPECIAL, EXEMPLARY, OR CONSEQUENTIAL DAMAGES (INCLUDING, BUT NOT
 * LIMITED TO, PROCUREMENT OF SUBSTITUTE GOODS OR SERVICES; LOSS OF USE,
 * DATA, OR PROFITS; OR BUSINESS INTERRUPTION) HOWEVER CAUSED AND ON ANY
 * THEORY OF LIABILITY, WHETHER IN CONTRACT, STRICT LIABILITY, OR TORT
 * (INCLUDING NEGLIGENCE OR OTHERWISE) ARISING IN ANY WAY OUT OF THE USE
 * OF THIS SOFTWARE, EVEN IF ADVISED OF THE POSSIBILITY OF SUCH DAMAGE.
 *
 */

package grpc

import (
	"bytes"
	"io"
	"time"

	"golang.org/x/net/context"
	"golang.org/x/net/trace"
	"google.golang.org/grpc/codes"
	"google.golang.org/grpc/peer"
	"google.golang.org/grpc/stats"
	"google.golang.org/grpc/status"
	"google.golang.org/grpc/transport"
)

// recvResponse receives and parses an RPC response.
// On error, it returns the error and indicates whether the call should be retried.
//
// TODO(zhaoq): Check whether the received message sequence is valid.
// TODO ctx is used for stats collection and processing. It is the context passed from the application.
func recvResponse(ctx context.Context, dopts dialOptions, t transport.ClientTransport, c *callInfo, stream *transport.Stream, reply interface{}) (err error) {
	// Try to acquire header metadata from the server if there is any.
	defer func() {
		if err != nil {
			if _, ok := err.(transport.ConnectionError); !ok {
				t.CloseStream(stream, err)
			}
		}
	}()
	c.headerMD, err = stream.Header()
	if err != nil {
		return
	}
	p := &parser{r: stream}
	var inPayload *stats.InPayload
	if dopts.copts.StatsHandler != nil {
		inPayload = &stats.InPayload{
			Client: true,
		}
	}
	for {
		if err = recv(p, dopts.codec, stream, dopts.dc, reply, *c.maxReceiveMessageSize, inPayload); err != nil {
			if err == io.EOF {
				break
			}
			return
		}
	}
	if inPayload != nil && err == io.EOF && stream.Status().Code() == codes.OK {
		// TODO in the current implementation, inTrailer may be handled before inPayload in some cases.
		// Fix the order if necessary.
		dopts.copts.StatsHandler.HandleRPC(ctx, inPayload)
	}
	c.trailerMD = stream.Trailer()
	if peer, ok := peer.FromContext(stream.Context()); ok {
		c.peer = peer
	}
	return nil
}

// sendRequest writes out various information of an RPC such as Context and Message.
<<<<<<< HEAD
func sendRequest(ctx context.Context, dopts dialOptions, compressor Compressor, c *callInfo, callHdr *transport.CallHdr, t transport.ClientTransport, args interface{}, opts *transport.Options) (_ *transport.Stream, err error) {
	stream, err := t.NewStream(ctx, callHdr)
	if err != nil {
		return nil, err
	}
=======
func sendRequest(ctx context.Context, dopts dialOptions, compressor Compressor, callHdr *transport.CallHdr, stream *transport.Stream, t transport.ClientTransport, args interface{}, opts *transport.Options) (err error) {
>>>>>>> ffa4ec7d
	defer func() {
		if err != nil {
			// If err is connection error, t will be closed, no need to close stream here.
			if _, ok := err.(transport.ConnectionError); !ok {
				t.CloseStream(stream, err)
			}
		}
	}()
	var (
		cbuf       *bytes.Buffer
		outPayload *stats.OutPayload
	)
	if compressor != nil {
		cbuf = new(bytes.Buffer)
	}
	if dopts.copts.StatsHandler != nil {
		outPayload = &stats.OutPayload{
			Client: true,
		}
	}
	outBuf, err := encode(dopts.codec, args, compressor, cbuf, outPayload)
	if err != nil {
		return Errorf(codes.Internal, "grpc: %v", err)
	}
	if len(outBuf) > *c.maxSendMessageSize {
		return nil, Errorf(codes.ResourceExhausted, "Sent message larger than max (%d vs. %d)", len(outBuf), *c.maxSendMessageSize)
	}
	err = t.Write(stream, outBuf, opts)
	if err == nil && outPayload != nil {
		outPayload.SentTime = time.Now()
		dopts.copts.StatsHandler.HandleRPC(ctx, outPayload)
	}
	// t.NewStream(...) could lead to an early rejection of the RPC (e.g., the service/method
	// does not exist.) so that t.Write could get io.EOF from wait(...). Leave the following
	// recvResponse to get the final status.
	if err != nil && err != io.EOF {
		return err
	}
	// Sent successfully.
	return nil
}

// Invoke sends the RPC request on the wire and returns after response is received.
// Invoke is called by generated code. Also users can call Invoke directly when it
// is really needed in their use cases.
func Invoke(ctx context.Context, method string, args, reply interface{}, cc *ClientConn, opts ...CallOption) error {
	if cc.dopts.unaryInt != nil {
		return cc.dopts.unaryInt(ctx, method, args, reply, cc, invoke, opts...)
	}
	return invoke(ctx, method, args, reply, cc, opts...)
}

func invoke(ctx context.Context, method string, args, reply interface{}, cc *ClientConn, opts ...CallOption) (e error) {
	c := defaultCallInfo
	mc, _ := cc.GetMethodConfig(method)
	if mc.WaitForReady != nil {
		c.failFast = !*mc.WaitForReady
	}

	if mc.Timeout != nil && *mc.Timeout >= 0 {
		var cancel context.CancelFunc
		ctx, cancel = context.WithTimeout(ctx, *mc.Timeout)
		defer cancel()
	}

	opts = append(cc.dopts.callOptions, opts...)
	for _, o := range opts {
		if err := o.before(&c); err != nil {
			return toRPCErr(err)
		}
	}
	defer func() {
		for _, o := range opts {
			o.after(&c)
		}
	}()

	c.maxSendMessageSize = getMaxSize(mc.MaxReqSize, c.maxSendMessageSize, defaultClientMaxSendMessageSize)
	c.maxReceiveMessageSize = getMaxSize(mc.MaxRespSize, c.maxReceiveMessageSize, defaultClientMaxReceiveMessageSize)

	if EnableTracing {
		c.traceInfo.tr = trace.New("grpc.Sent."+methodFamily(method), method)
		defer c.traceInfo.tr.Finish()
		c.traceInfo.firstLine.client = true
		if deadline, ok := ctx.Deadline(); ok {
			c.traceInfo.firstLine.deadline = deadline.Sub(time.Now())
		}
		c.traceInfo.tr.LazyLog(&c.traceInfo.firstLine, false)
		// TODO(dsymonds): Arrange for c.traceInfo.firstLine.remoteAddr to be set.
		defer func() {
			if e != nil {
				c.traceInfo.tr.LazyLog(&fmtStringer{"%v", []interface{}{e}}, true)
				c.traceInfo.tr.SetError()
			}
		}()
	}
	ctx = newContextWithRPCInfo(ctx)
	sh := cc.dopts.copts.StatsHandler
	if sh != nil {
		ctx = sh.TagRPC(ctx, &stats.RPCTagInfo{FullMethodName: method})
		begin := &stats.Begin{
			Client:    true,
			BeginTime: time.Now(),
			FailFast:  c.failFast,
		}
		sh.HandleRPC(ctx, begin)
		defer func() {
			end := &stats.End{
				Client:  true,
				EndTime: time.Now(),
				Error:   e,
			}
			sh.HandleRPC(ctx, end)
		}()
	}
	topts := &transport.Options{
		Last:  true,
		Delay: false,
	}
	for {
		var (
			err    error
			t      transport.ClientTransport
			stream *transport.Stream
			// Record the put handler from Balancer.Get(...). It is called once the
			// RPC has completed or failed.
			put func()
		)
		// TODO(zhaoq): Need a formal spec of fail-fast.
		callHdr := &transport.CallHdr{
			Host:   cc.authority,
			Method: method,
		}
		if cc.dopts.cp != nil {
			callHdr.SendCompress = cc.dopts.cp.Type()
		}

		gopts := BalancerGetOptions{
			BlockingWait: !c.failFast,
		}
		t, put, err = cc.getTransport(ctx, gopts)
		if err != nil {
			// TODO(zhaoq): Probably revisit the error handling.
			if _, ok := status.FromError(err); ok {
				return err
			}
			if err == errConnClosing || err == errConnUnavailable {
				if c.failFast {
					return Errorf(codes.Unavailable, "%v", err)
				}
				continue
			}
			// All the other errors are treated as Internal errors.
			return Errorf(codes.Internal, "%v", err)
		}
		if c.traceInfo.tr != nil {
			c.traceInfo.tr.LazyLog(&payload{sent: true, msg: args}, true)
		}
<<<<<<< HEAD
		stream, err = sendRequest(ctx, cc.dopts, cc.dopts.cp, &c, callHdr, t, args, topts)
=======
		stream, err = t.NewStream(ctx, callHdr)
>>>>>>> ffa4ec7d
		if err != nil {
			if put != nil {
				if _, ok := err.(transport.ConnectionError); ok {
					// If error is connection error, transport was sending data on wire,
					// and we are not sure if anything has been sent on wire.
					// If error is not connection error, we are sure nothing has been sent.
					updateRPCInfoInContext(ctx, rpcInfo{bytesSent: true, bytesReceived: false})
				}
				put()
			}
			if _, ok := err.(transport.ConnectionError); (ok || err == transport.ErrStreamDrain) && !c.failFast {
				continue
			}
			return toRPCErr(err)
		}
		err = sendRequest(ctx, cc.dopts, cc.dopts.cp, callHdr, stream, t, args, topts)
		if err != nil {
			if put != nil {
				updateRPCInfoInContext(ctx, rpcInfo{
					bytesSent:     stream.BytesSent(),
					bytesReceived: stream.BytesReceived(),
				})
				put()
			}
			// Retry a non-failfast RPC when
			// i) there is a connection error; or
			// ii) the server started to drain before this RPC was initiated.
			if _, ok := err.(transport.ConnectionError); (ok || err == transport.ErrStreamDrain) && !c.failFast {
				continue
			}
			return toRPCErr(err)
		}
		err = recvResponse(ctx, cc.dopts, t, &c, stream, reply)
		if err != nil {
			if put != nil {
				updateRPCInfoInContext(ctx, rpcInfo{
					bytesSent:     stream.BytesSent(),
					bytesReceived: stream.BytesReceived(),
				})
				put()
			}
			if _, ok := err.(transport.ConnectionError); (ok || err == transport.ErrStreamDrain) && !c.failFast {
				continue
			}
			return toRPCErr(err)
		}
		if c.traceInfo.tr != nil {
			c.traceInfo.tr.LazyLog(&payload{sent: false, msg: reply}, true)
		}
		t.CloseStream(stream, nil)
		if put != nil {
			updateRPCInfoInContext(ctx, rpcInfo{
				bytesSent:     stream.BytesSent(),
				bytesReceived: stream.BytesReceived(),
			})
			put()
		}
		return stream.Status().Err()
	}
}<|MERGE_RESOLUTION|>--- conflicted
+++ resolved
@@ -93,15 +93,7 @@
 }
 
 // sendRequest writes out various information of an RPC such as Context and Message.
-<<<<<<< HEAD
-func sendRequest(ctx context.Context, dopts dialOptions, compressor Compressor, c *callInfo, callHdr *transport.CallHdr, t transport.ClientTransport, args interface{}, opts *transport.Options) (_ *transport.Stream, err error) {
-	stream, err := t.NewStream(ctx, callHdr)
-	if err != nil {
-		return nil, err
-	}
-=======
-func sendRequest(ctx context.Context, dopts dialOptions, compressor Compressor, callHdr *transport.CallHdr, stream *transport.Stream, t transport.ClientTransport, args interface{}, opts *transport.Options) (err error) {
->>>>>>> ffa4ec7d
+func sendRequest(ctx context.Context, dopts dialOptions, compressor Compressor, c *callInfo, callHdr *transport.CallHdr, stream *transport.Stream, t transport.ClientTransport, args interface{}, opts *transport.Options) (err error) {
 	defer func() {
 		if err != nil {
 			// If err is connection error, t will be closed, no need to close stream here.
@@ -260,11 +252,7 @@
 		if c.traceInfo.tr != nil {
 			c.traceInfo.tr.LazyLog(&payload{sent: true, msg: args}, true)
 		}
-<<<<<<< HEAD
-		stream, err = sendRequest(ctx, cc.dopts, cc.dopts.cp, &c, callHdr, t, args, topts)
-=======
 		stream, err = t.NewStream(ctx, callHdr)
->>>>>>> ffa4ec7d
 		if err != nil {
 			if put != nil {
 				if _, ok := err.(transport.ConnectionError); ok {
@@ -280,7 +268,7 @@
 			}
 			return toRPCErr(err)
 		}
-		err = sendRequest(ctx, cc.dopts, cc.dopts.cp, callHdr, stream, t, args, topts)
+		err = sendRequest(ctx, cc.dopts, cc.dopts.cp, &c, callHdr, stream, t, args, topts)
 		if err != nil {
 			if put != nil {
 				updateRPCInfoInContext(ctx, rpcInfo{
